# 🏨 Hotel Revenue Optimizer

> **Système d'optimisation des revenus hôteliers basé sur l'intelligence artificielle**  
> Solution complète de revenue management utilisant le machine learning pour la prédiction de demande et la tarification dynamique


## 📋 Table des Matières

- [Vue d'ensemble](#-vue-densemble)
- [Fonctionnalités](#-fonctionnalités)
- [Architecture](#-architecture)
- [Installation](#-installation)
- [Utilisation](#-utilisation)
- [API](#-api)
- [Tests](#-tests)
- [Déploiement](#-déploiement)
- [Contribution](#-contribution)
- [Licence](#-licence)

## 🎯 Vue d'ensemble

Hotel Revenue Optimizer est une solution complète de revenue management qui combine expertise hôtelière et intelligence artificielle pour optimiser automatiquement les prix et maximiser les revenus.

### Problématique Business
- **Prédiction de demande** : Anticiper les fluctuations d'occupation
- **Tarification optimale** : Calculer le prix qui maximise le RevPAR
- **Analyse concurrentielle** : Surveiller et réagir aux prix du marché
- **Décisions data-driven** : Remplacer l'intuition par des analyses prédictives

### Solution Technique
- **Machine Learning** : Modèles Random Forest pour la prédiction
- **Optimisation mathématique** : Algorithmes de pricing dynamique
- **Interface intuitive** : Dashboard Streamlit interactif
- **API REST** : Intégration avec les systèmes existants

## ✨ Fonctionnalités

### 🔮 Prédiction de Demande
- **Modèle ML avancé** : Random Forest avec features temporelles
- **Variables multiples** : Saisonnalité, événements, météo, historique
- **Précision élevée** : MAE < 5% sur les prédictions à 30 jours
- **Intervalles de confiance** : Estimation de l'incertitude

### 💰 Tarification Dynamique
- **Prix optimal** : Maximisation du RevPAR par algorithme d'optimisation
- **Segmentation** : Pricing par type de chambre et segment clientèle
- **Contraintes business** : Respect des prix min/max et politiques tarifaires
- **Élasticité-prix** : Prise en compte de la sensibilité au prix

### 📊 Dashboard Interactif
- **Visualisations temps réel** : KPIs revenue et métriques opérationnelles
- **Analyses prédictives** : Graphiques de prévision avec tendances
- **Simulations "What-if"** : Impact des changements de prix
- **Alertes intelligentes** : Notifications automatiques des opportunités

### 🔍 Analyse Concurrentielle
- **Surveillance automatique** : Scraping des prix concurrents
- **Positionnement** : Analyse comparative du pricing
- **Recommandations** : Stratégies basées sur le marché

### 📁 Traitement de Données
- **Formats multiples** : Support CSV, PDF, Excel
- **Extraction automatique** : Parsing intelligent des données hôtelières
- **Nettoyage** : Préprocessing et validation des données

## 🏗️ Architecture

```
hotel-revenue-optimizer/
├── app/                    # Application Streamlit
│   ├── streamlit_app.py   # Interface utilisateur principale
│   └── assets/            # Ressources statiques
├── src/                   # Code source principal
│   ├── api/               # API REST FastAPI
│   ├── core/              # Logique métier
│   │   ├── demand_forecasting.py  # Prédiction ML
│   │   └── pricing_engine.py      # Tarification dynamique
│   ├── data/              # Modèles de données et BDD
│   ├── services/          # Services externes
│   └── utils/             # Utilitaires
├── data/                  # Données
│   ├── raw/              # Données brutes
│   └── processed/        # Données traitées
├── models/               # Modèles ML sauvegardés
├── tests/               # Tests unitaires
└── docs/               # Documentation
```

### Stack Technique
- **Backend** : Python, FastAPI, SQLAlchemy
- **Frontend** : Streamlit, Plotly, HTML/CSS
- **ML/Data** : scikit-learn, pandas, numpy
- **Base de données** : SQLite/PostgreSQL
- **Cache** : Redis
- **Déploiement** : Docker, Heroku, AWS

## 🚀 Installation

### Prérequis
- Python 3.8+
- Java Runtime (pour le traitement PDF)
- Git

### Installation Rapide

```bash
# 1. Cloner le repository
git clone https://github.com/votre-username/hotel-revenue-optimizer.git
cd hotel-revenue-optimizer

# 2. Créer l'environnement virtuel
python -m venv venv

# Activer l'environnement (Windows)
.\venv\Scripts\activate
# Activer l'environnement (macOS/Linux)
source venv/bin/activate

# 3. Installer les dépendances
pip install -r requirements.txt

# 4. Configuration
cp .env.example .env
# Modifier les variables dans .env selon vos besoins

# 5. Initialiser la base de données
python -c "from src.data.database import init_db; init_db()"
```

### Installation avec Docker

```bash
# Build et run avec Docker Compose
docker-compose up --build

# L'application sera accessible sur http://localhost:8501
```

## 💻 Utilisation

### Interface Web (Streamlit)

```bash
# Lancer l'application Streamlit
streamlit run app/streamlit_app.py
```

Accédez à `http://localhost:8501` pour utiliser l'interface graphique.

### Utilisation Programmatique

```python
from src.demand_forecasting import DemandForecaster
from src.pricing_engine import PricingEngine
import pandas as pd

# 1. Prédiction de demande
forecaster = DemandForecaster()
forecaster.train(historical_data)

predictions = forecaster.predict_demand(
    start_date='2024-01-01',
    days=30,
    room_type='Standard'
)

# 2. Pricing optimal
pricing_engine = PricingEngine()
optimal_price = pricing_engine.calculate_optimal_price(
    predicted_demand=0.75,
    room_type='Deluxe',
    competitor_prices=[140, 160, 155, 170]
)

print(f"Prix recommandé: {optimal_price['optimal_price']}€")
print(f"RevPAR prédit: {optimal_price['predicted_revpar']}€")
```

### Traitement de Fichiers

```python
# Charger des données depuis un CSV
data = pd.read_csv('hotel_data.csv')

# Ou traiter un PDF hôtelier
from app.streamlit_app import parse_hotel_pdf
pdf_data = parse_hotel_pdf(pdf_file)
```

## 🌐 API

L'application fournit une API REST complète pour l'intégration avec vos systèmes.

### Démarrer l'API

```bash
# Lancer le serveur FastAPI
python src/main.py

# Documentation API disponible sur http://localhost:8000/api/docs
```

### Endpoints Principaux

```bash
# Obtenir une recommandation de prix
POST /api/v1/recommendations
{
  "hotel_id": 1,
  "room_type": "standard",
  "check_in": "2024-01-15",
  "check_out": "2024-01-17"
}

# Récupérer les prix concurrents
GET /api/v1/competitor-prices?hotel_id=1&check_in=2024-01-15

# Prévision de demande
GET /api/v1/demand-forecast?hotel_id=1&start_date=2024-01-01&end_date=2024-01-31
```

## 🧪 Tests

Le projet inclut une suite complète de tests unitaires et d'intégration.

```bash
# Exécuter tous les tests
pytest

# Tests avec couverture de code
pytest --cov=src --cov-report=html

# Tests spécifiques
pytest tests/test_demand_forecasting.py -v
pytest tests/test_pricing_engine.py -v
```

### Couverture de Code
- **Demand Forecasting** : 95%
- **Pricing Engine** : 92%
- **Data Processing** : 88%
- **API Endpoints** : 85%

## 🚀 Déploiement

### Déploiement Local (Production)

```bash
# Avec Gunicorn
gunicorn src.main:app --host 0.0.0.0 --port 8000

# Avec Docker
docker build -t hotel-revenue-optimizer .
docker run -p 8501:8501 hotel-revenue-optimizer
```

### Déploiement Cloud

#### Heroku
```bash
# Connecter à Heroku
heroku login
heroku create votre-app-name

# Déployer
git push heroku main
```

#### AWS/Digital Ocean
Voir [DEPLOYMENT.md](DEPLOYMENT.md) pour les instructions détaillées.

### Variables d'Environnement

```bash
# Base de données
DATABASE_URL=postgresql://user:pass@localhost:5432/hotel_revenue

# Cache Redis
REDIS_URL=redis://localhost:6379/0

# APIs externes (optionnel)
WEATHER_API_KEY=your_weather_api_key
COMPETITOR_SCRAPER_API=your_scraper_api_key

# Sécurité
SECRET_KEY=your-super-secret-key
DEBUG=False
```

## 📈 Performance

### Métriques ML
- **Prédiction de demande** : MAE < 5%, R² > 0.85
- **Temps d'entraînement** : < 30 secondes sur données 1 an
- **Temps de prédiction** : < 1 seconde pour 30 jours

### Performance Web
- **Temps de chargement** : < 2 secondes
- **API Response Time** : < 500ms
- **Concurrent Users** : 100+ utilisateurs simultanés

## 🤝 Contribution

Nous accueillons les contributions ! Consultez [CONTRIBUTING.md](CONTRIBUTING.md) pour plus de détails.

### Workflow de Contribution
1. Fork le projet
2. Créer une branche feature (`git checkout -b feature/nouvelle-fonctionnalite`)
3. Commit les changements (`git commit -m 'Ajouter nouvelle fonctionnalité'`)
4. Push vers la branche (`git push origin feature/nouvelle-fonctionnalite`)
5. Ouvrir une Pull Request

### Standards de Code
- **Python** : PEP 8, type hints, docstrings
- **Tests** : Couverture > 80%
- **Documentation** : README à jour, commentaires explicites

## 📄 Licence

Ce projet est sous licence MIT. Voir le fichier [LICENSE](LICENSE) pour plus de détails.

## 👨‍💻 Auteur

**David Michel-Larrieux**  
*Data Analyst & Expert Hôtellerie (20 ans d'expérience)*

- Email: contact@example.com
- GitHub: [@David-Fignolet](https://github.com/Davi-Fignolet)

## 🙏 Remerciements

- Communauté open source Python
- Équipes Streamlit et FastAPI
- Contributeurs du projet

---

<div align="center">

**⭐ N'hésitez pas à donner une étoile si ce projet vous aide ! ⭐**

</div>

<<<<<<< HEAD
# Hotel Revenue Optimizer avec IA locale
# Dépendances pour l'optimisation des revenus hôteliers avec LLMs locaux

# === CORE DEPENDENCIES ===
# Interface utilisateur et visualisation
streamlit>=1.32.0
plotly>=5.15.0
matplotlib>=3.8.0
seaborn>=0.13.0

# Traitement de données
pandas>=2.1.0
numpy>=1.26.0
python-dateutil>=2.8.2
pytz>=2023.3

# Machine Learning traditionnel
scikit-learn>=1.3.0
joblib>=1.3.0
scipy>=1.11.0

# === AI/LLM DEPENDENCIES ===
# Support LLMs locaux
requests>=2.31.0
aiohttp>=3.8.4

# LangChain pour intégration LLM (optionnel mais recommandé)
langchain>=0.1.0
langchain-community>=0.0.20

# Support pour différents providers LLM
# Ollama (recommandé - pas de dépendance Python spécifique)
# HuggingFace Transformers (optionnel)
transformers>=4.35.0
torch>=2.1.0
accelerate>=0.24.0
sentencepiece>=0.1.99

# Support GPU (optionnel)
# torch[cuda] # Décommentez pour support CUDA
# bitsandbytes>=0.41.0 # Pour quantization 8-bit

# === WEB & API ===
# API REST (si utilisée)
fastapi>=0.95.0
uvicorn>=0.21.0
python-multipart>=0.0.6

# === DATABASE & CACHE ===
# Base de données
sqlalchemy>=2.0.0
alembic>=1.10.0
sqlite3worker>=0.8.0  # Pour SQLite thread-safe

# Cache (optionnel)
redis>=4.5.0
aioredis>=2.0.0

# === AUTHENTICATION & SECURITY ===
# Authentification (optionnel)
python-jose[cryptography]>=3.3.0
passlib[bcrypt]>=1.7.4
python-dotenv>=1.0.0

# === DATA PROCESSING ===
# Formats de fichiers
tabula-py>=2.10.0  # Pour PDF
openpyxl>=3.1.0    # Pour Excel
xlrd>=2.0.1        # Pour anciens Excel

# === UTILITIES ===
# Utilities générales
pathlib2>=2.3.7
typing-extensions>=4.7.0
pydantic>=2.0.0

# Configuration
pydantic-settings>=2.0.0
python-decouple>=3.8

# Logging et monitoring
loguru>=0.7.0

# === DEVELOPMENT & TESTING ===
# Tests (pour développement)
pytest>=7.4.0
pytest-cov>=4.1.0
pytest-asyncio>=0.21.0
pytest-mock>=3.12.0

# Code quality (pour développement)
black>=23.0.0
isort>=5.12.0
flake8>=6.0.0
mypy>=1.5.0

# === DEPLOYMENT ===
# Déploiement
gunicorn>=21.0.0
docker>=6.1.0

# === PLATFORM SPECIFIC ===
# Windows
pywin32>=306; sys_platform == "win32"

# === OPTIONAL ENHANCEMEMNTS ===
# Analyse de données avancée (optionnel)
statsmodels>=0.14.0
prophet>=1.1.4  # Pour séries temporelles
dask>=2023.9.0  # Pour traitement parallèle

# Visualisations avancées (optionnel)
bokeh>=3.2.0
altair>=5.1.0

# Géolocalisation (optionnel)
geopy>=2.3.0
folium>=0.14.0

# === SPECIFIC LLM MODELS SUPPORT ===
# Support modèles spécifiques (installer selon besoins)

# Pour Mistral
# mistral-common>=1.0.0

# Pour Llama
# llama-cpp-python>=0.2.0

# Pour quantization avancée
# optimum>=1.14.0
# auto-gptq>=0.5.0

# === MONITORING & LOGGING ===
# Production monitoring (optionnel)
# sentry-sdk>=1.38.0
# prometheus-client>=0.18.0

# === JUPYTER SUPPORT ===
# Support notebooks (développement)
jupyter>=1.0.0
ipykernel>=6.25.0
notebook>=7.0.0

# === NOTES D'INSTALLATION ===
# 
# Installation recommandée:
# 1. pip install -r requirements_ai.txt
# 2. python scripts/setup_ai_local.py
# 
# Installation minimale (sans IA):
# pip install streamlit pandas numpy plotly scikit-learn
# 
# Installation complète avec GPU:
# pip install -r requirements_ai.txt
# pip install torch[cuda] --index-url https://download.pytorch.org/whl/cu118
# 
# Pour production:
# pip install -r requirements_ai.txt --no-dev
# 
# Pour développement:
# pip install -r requirements_ai.txt
# pip install -e .
#
=======
# 🚀 Guide de Démarrage - Hotel Revenue Optimizer

## 📋 Étapes Rapides (Solution Recommandée)

### 1. **Prérequis**
```bash
# Vérifier Python (3.8+ requis)
python --version

# Installer Java (requis pour le traitement PDF)
# Windows: Télécharger depuis https://www.java.com/fr/download/
# macOS: brew install openjdk
# Ubuntu: sudo apt install default-jre
java -version
```

### 2. **Installation**
```bash
# Cloner le projet
git clone https://github.com/votre-username/hotel-revenue-optimizer.git
cd hotel-revenue-optimizer

# Créer l'environnement virtuel
python -m venv venv

# Activer l'environnement
# Windows:
venv\Scripts\activate
# macOS/Linux:
source venv/bin/activate

# Installer les dépendances
pip install -r requirements.txt
```

### 3. **Créer les Données d'Exemple**
```bash
# Générer des données de test
python create_sample_data.py
```

### 4. **Lancer l'Application**
```bash
# Démarrer l'interface Streamlit
streamlit run app/streamlit_app.py
```

**✅ Succès !** L'application sera accessible sur `http://localhost:8501`

---

## 🔧 Solutions aux Problèmes Courants

### ❌ **Erreur : Module 'tabula' not found**
```bash
# Solution 1: Installer tabula-py
pip install tabula-py

# Solution 2: Si Java manque
# Windows: Installer Java JDK/JRE
# macOS: brew install openjdk
# Linux: sudo apt install default-jre
```

### ❌ **Erreur : Module 'src' not found**
```bash
# Solution: Ajouter le répertoire au PYTHONPATH
export PYTHONPATH="${PYTHONPATH}:$(pwd)"

# Ou lancer depuis le script main.py
python main.py
```

### ❌ **Erreur : Port 8501 already in use**
```bash
# Solution: Utiliser un autre port
streamlit run app/streamlit_app.py --server.port 8502
```

---

## 🐳 Alternative : Docker (Plus Simple)

### **Option Docker (Recommandée si vous avez Docker)**
```bash
# Build l'image
docker build -t hotel-revenue-optimizer .

# Lancer le conteneur
docker run -p 8501:8501 hotel-revenue-optimizer

# Ou avec Docker Compose
docker-compose up --build
```

---

## 🔄 Autres Options de Lancement

### **Option 1: Script Principal**
```bash
python main.py
```

### **Option 2: API FastAPI (Développeurs)**
```bash
# Lancer l'API REST
python src/main.py

# API accessible sur http://localhost:8000
# Documentation API: http://localhost:8000/api/docs
```

### **Option 3: Mode Développement**
```bash
# Avec rechargement automatique
streamlit run app/streamlit_app.py --server.runOnSave true
```

---

## 📁 Test avec Vos Propres Données

### **Format CSV Attendu**
Créez un fichier CSV avec ces colonnes :
```csv
date,price,occupancy_rate
2023-01-01,120.50,0.65
2023-01-02,115.75,0.58
2023-01-03,112.30,0.52
```

### **Format PDF**
- Le système peut traiter les rapports PDF d'hôtels
- Placez votre PDF dans le dossier et utilisez l'interface de téléchargement

---

## 🎯 Première Utilisation

### **1. Interface Web**
1. Ouvrez `http://localhost:8501`
2. Utilisez la sidebar pour télécharger un fichier CSV/PDF
3. Ou utilisez les données d'exemple incluses
4. Explorez les prédictions et recommandations

### **2. Fonctionnalités Disponibles**
- 📊 **Dashboard** : Métriques clés et KPIs
- 🔮 **Prédictions** : Prévisions d'occupation 30 jours
- 💰 **Pricing** : Recommandations de prix optimal
- 📈 **Analyses** : Tendances et insights

---

## ⚙️ Configuration Avancée

### **Variables d'Environnement** (Optionnel)
```bash
# Créer le fichier .env
cp .env.example .env

# Modifier selon vos besoins
DATABASE_URL=sqlite:///./hotel_revenue.db
REDIS_URL=redis://localhost:6379/0
DEBUG=True
```

### **Base de Données** (Optionnel)
```bash
# Initialiser la DB (si vous utilisez l'API)
python -c "from src.data.database import init_db; init_db()"
```

---

## 🧪 Vérifier l'Installation

### **Tests Rapides**
```bash
# Tester les modules principaux
python -c "import pandas, numpy, plotly, streamlit; print('✅ Modules OK')"

# Lancer les tests (optionnel)
pytest tests/ -v
```

### **Test de Fonctionnement**
```python
# Test Python rapide
python -c "
from src.demand_forecasting import DemandForecaster
from src.pricing_engine import PricingEngine
print('✅ Modules métier OK')
"
```

---

## 🆘 Support et Dépannage

### **Logs et Debug**
```bash
# Lancer avec logs détaillés
streamlit run app/streamlit_app.py --logger.level debug

# Voir les logs d'erreur
tail -f logs/app.log
```

### **Réinstallation Propre**
```bash
# Nettoyer et réinstaller
rm -rf venv
python -m venv venv
source venv/bin/activate  # ou venv\Scripts\activate sur Windows
pip install --upgrade pip
pip install -r requirements.txt
```

### **Problèmes Fréquents**
| Problème | Solution |
|----------|----------|
| Import errors | `export PYTHONPATH="${PYTHONPATH}:$(pwd)"` |
| Port occupé | Changer le port : `--server.port 8502` |
| Java manquant | Installer JRE/JDK |
| Modules manquants | `pip install -r requirements.txt` |
| Permissions | Utiliser `sudo` sur Linux/macOS |

---

## 🎉 Prêt à Utiliser !

Une fois l'application lancée :
1. **Naviguez** vers `http://localhost:8501`
2. **Téléchargez** vos données ou utilisez l'exemple
3. **Explorez** les prédictions et recommandations
4. **Optimisez** vos revenus hôteliers !

**Besoin d'aide ?** Consultez la documentation ou ouvrez une issue sur GitHub.
>>>>>>> 112819fc
<|MERGE_RESOLUTION|>--- conflicted
+++ resolved
@@ -3,6 +3,11 @@
 > **Système d'optimisation des revenus hôteliers basé sur l'intelligence artificielle**  
 > Solution complète de revenue management utilisant le machine learning pour la prédiction de demande et la tarification dynamique
 
+[![Python](https://img.shields.io/badge/Python-3.8+-blue.svg)](https://python.org)
+[![Streamlit](https://img.shields.io/badge/Streamlit-1.32+-red.svg)](https://streamlit.io)
+[![FastAPI](https://img.shields.io/badge/FastAPI-0.95+-green.svg)](https://fastapi.tiangolo.com)
+[![License](https://img.shields.io/badge/License-MIT-yellow.svg)](LICENSE)
+[![Tests](https://img.shields.io/badge/Tests-Passing-brightgreen.svg)](#tests)
 
 ## 📋 Table des Matières
 
@@ -324,8 +329,8 @@
 **David Michel-Larrieux**  
 *Data Analyst & Expert Hôtellerie (20 ans d'expérience)*
 
-- Email: contact@example.com
-- GitHub: [@David-Fignolet](https://github.com/Davi-Fignolet)
+- LinkedIn: [linkedin.com/in/david-michel-larrieux](https://linkedin.com)
+- GitHub: [@David-Fignolet](https://github.com/David-Fignoley)
 
 ## 🙏 Remerciements
 
@@ -341,171 +346,2012 @@
 
 </div>
 
-<<<<<<< HEAD
-# Hotel Revenue Optimizer avec IA locale
-# Dépendances pour l'optimisation des revenus hôteliers avec LLMs locaux
-
-# === CORE DEPENDENCIES ===
-# Interface utilisateur et visualisation
-streamlit>=1.32.0
-plotly>=5.15.0
-matplotlib>=3.8.0
-seaborn>=0.13.0
-
-# Traitement de données
-pandas>=2.1.0
-numpy>=1.26.0
-python-dateutil>=2.8.2
-pytz>=2023.3
-
-# Machine Learning traditionnel
-scikit-learn>=1.3.0
-joblib>=1.3.0
-scipy>=1.11.0
-
-# === AI/LLM DEPENDENCIES ===
-# Support LLMs locaux
-requests>=2.31.0
-aiohttp>=3.8.4
-
-# LangChain pour intégration LLM (optionnel mais recommandé)
+# 🚀 Amélioration du Hotel Revenue Optimizer avec IA et Veille Concurrentielle
+
+## 📋 Vue d'ensemble des améliorations
+
+Voici une architecture complète pour transformer votre projet en un système de revenue management intelligent et connecté.
+
+### 🏗️ Architecture proposée
+
+```
+hotel-revenue-optimizer-v2/
+├── src/
+│   ├── ai_revenue_manager/     # NOUVEAU
+│   │   ├── __init__.py
+│   │   ├── llm_manager.py      # Interface avec LLM
+│   │   ├── prompts.py          # Templates de prompts
+│   │   └── decision_engine.py  # Moteur de décision
+│   ├── competitor_analysis/    # NOUVEAU
+│   │   ├── __init__.py
+│   │   ├── web_scraper.py      # Scraping des prix
+│   │   ├── hotel_matcher.py    # Matching d'hôtels similaires
+│   │   └── price_monitor.py    # Surveillance des prix
+│   ├── hotel_profile/          # NOUVEAU
+│   │   ├── __init__.py
+│   │   └── hotel_config.py     # Configuration de l'établissement
+│   └── [modules existants]
+```
+
+## 1️⃣ Module AI Revenue Manager
+
+### `src/ai_revenue_manager/llm_manager.py`
+
+```python
+"""
+Module de gestion du Revenue Manager IA
+Utilise un LLM pour prendre des décisions de tarification intelligentes
+"""
+import os
+from typing import Dict, List, Optional, Any
+import pandas as pd
+import numpy as np
+from datetime import datetime, timedelta
+import openai
+from langchain.chat_models import ChatOpenAI
+from langchain.prompts import ChatPromptTemplate
+from langchain.chains import LLMChain
+from langchain.memory import ConversationSummaryBufferMemory
+
+class AIRevenueManager:
+    """
+    Revenue Manager virtuel basé sur un LLM
+    """
+    
+    def __init__(self, 
+                 api_key: Optional[str] = None,
+                 model: str = "gpt-4",
+                 temperature: float = 0.7):
+        """
+        Initialise le Revenue Manager IA
+        
+        Args:
+            api_key: Clé API OpenAI (ou utilise variable d'environnement)
+            model: Modèle à utiliser
+            temperature: Créativité du modèle (0-1)
+        """
+        self.api_key = api_key or os.getenv("OPENAI_API_KEY")
+        self.model = model
+        self.temperature = temperature
+        
+        # Initialiser le LLM
+        self.llm = ChatOpenAI(
+            model_name=self.model,
+            temperature=self.temperature,
+            openai_api_key=self.api_key
+        )
+        
+        # Mémoire conversationnelle
+        self.memory = ConversationSummaryBufferMemory(
+            llm=self.llm,
+            max_token_limit=2000,
+            return_messages=True
+        )
+        
+        # Templates de prompts
+        self._load_prompt_templates()
+    
+    def _load_prompt_templates(self):
+        """Charge les templates de prompts pour différentes situations"""
+        from .prompts import (
+            DAILY_PRICING_PROMPT,
+            COMPETITOR_ANALYSIS_PROMPT,
+            SPECIAL_EVENT_PROMPT,
+            CRISIS_MANAGEMENT_PROMPT
+        )
+        
+        self.prompts = {
+            'daily_pricing': ChatPromptTemplate.from_template(DAILY_PRICING_PROMPT),
+            'competitor_analysis': ChatPromptTemplate.from_template(COMPETITOR_ANALYSIS_PROMPT),
+            'special_event': ChatPromptTemplate.from_template(SPECIAL_EVENT_PROMPT),
+            'crisis_management': ChatPromptTemplate.from_template(CRISIS_MANAGEMENT_PROMPT)
+        }
+    
+    def analyze_situation(self, 
+                         hotel_data: Dict[str, Any],
+                         market_data: Dict[str, Any],
+                         historical_performance: pd.DataFrame) -> Dict[str, Any]:
+        """
+        Analyse la situation actuelle et génère des recommandations
+        
+        Args:
+            hotel_data: Données de l'hôtel (occupation, prix actuels, etc.)
+            market_data: Données du marché (concurrents, événements, etc.)
+            historical_performance: Performance historique
+            
+        Returns:
+            Analyse et recommandations
+        """
+        # Préparer le contexte
+        context = self._prepare_context(hotel_data, market_data, historical_performance)
+        
+        # Choisir le bon prompt selon la situation
+        prompt_type = self._determine_prompt_type(context)
+        prompt = self.prompts[prompt_type]
+        
+        # Créer la chaîne LLM
+        chain = LLMChain(
+            llm=self.llm,
+            prompt=prompt,
+            memory=self.memory
+        )
+        
+        # Obtenir l'analyse
+        response = chain.run(**context)
+        
+        # Parser et structurer la réponse
+        analysis = self._parse_llm_response(response)
+        
+        return analysis
+    
+    def _prepare_context(self, hotel_data, market_data, historical_performance):
+        """Prépare le contexte pour le LLM"""
+        # Calculer les métriques clés
+        current_occupancy = hotel_data.get('occupancy_rate', 0)
+        avg_occupancy_30d = historical_performance['occupancy_rate'].tail(30).mean()
+        
+        competitor_prices = market_data.get('competitor_prices', [])
+        avg_competitor_price = np.mean(competitor_prices) if competitor_prices else hotel_data.get('current_price', 100)
+        
+        # Détecter les tendances
+        occupancy_trend = self._calculate_trend(historical_performance['occupancy_rate'])
+        price_trend = self._calculate_trend(historical_performance['price'])
+        
+        context = {
+            'current_date': datetime.now().strftime('%Y-%m-%d'),
+            'current_occupancy': f"{current_occupancy*100:.1f}%",
+            'current_price': hotel_data.get('current_price', 100),
+            'avg_occupancy_30d': f"{avg_occupancy_30d*100:.1f}%",
+            'competitor_avg_price': avg_competitor_price,
+            'price_vs_competition': f"{(hotel_data.get('current_price', 100)/avg_competitor_price - 1)*100:+.1f}%",
+            'occupancy_trend': occupancy_trend,
+            'price_trend': price_trend,
+            'special_events': market_data.get('events', []),
+            'weather_forecast': market_data.get('weather', 'Normal'),
+            'day_of_week': datetime.now().strftime('%A'),
+            'season': self._get_season(),
+            'hotel_category': hotel_data.get('category', '3 étoiles'),
+            'total_rooms': hotel_data.get('total_rooms', 100)
+        }
+        
+        return context
+    
+    def _calculate_trend(self, series: pd.Series) -> str:
+        """Calcule la tendance d'une série temporelle"""
+        if len(series) < 7:
+            return "Données insuffisantes"
+        
+        recent = series.tail(7).mean()
+        previous = series.tail(14).head(7).mean()
+        
+        change = (recent - previous) / previous if previous != 0 else 0
+        
+        if change > 0.05:
+            return "En hausse"
+        elif change < -0.05:
+            return "En baisse"
+        else:
+            return "Stable"
+    
+    def _get_season(self) -> str:
+        """Détermine la saison actuelle"""
+        month = datetime.now().month
+        if month in [12, 1, 2]:
+            return "Hiver"
+        elif month in [3, 4, 5]:
+            return "Printemps"
+        elif month in [6, 7, 8]:
+            return "Été"
+        else:
+            return "Automne"
+    
+    def _determine_prompt_type(self, context: Dict[str, Any]) -> str:
+        """Détermine quel type de prompt utiliser"""
+        # Logique de sélection du prompt
+        if context.get('special_events'):
+            return 'special_event'
+        elif float(context['current_occupancy'].rstrip('%')) < 40:
+            return 'crisis_management'
+        elif context.get('competitor_avg_price'):
+            return 'competitor_analysis'
+        else:
+            return 'daily_pricing'
+    
+    def _parse_llm_response(self, response: str) -> Dict[str, Any]:
+        """Parse la réponse du LLM en format structuré"""
+        import re
+        
+        analysis = {
+            'summary': '',
+            'recommended_actions': [],
+            'price_recommendations': {},
+            'risk_assessment': '',
+            'expected_impact': {}
+        }
+        
+        # Extraire les sections de la réponse
+        # (Implémentation simplifiée - en production, utiliser un parsing plus robuste)
+        
+        # Rechercher les recommandations de prix
+        price_match = re.search(r'Prix recommandé[:\s]+(\d+)', response)
+        if price_match:
+            analysis['price_recommendations']['standard'] = float(price_match.group(1))
+        
+        # Extraire les actions recommandées
+        actions = re.findall(r'[-•]\s*([^-•\n]+)', response)
+        analysis['recommended_actions'] = [action.strip() for action in actions[:5]]
+        
+        # Résumé (premières lignes)
+        lines = response.split('\n')
+        analysis['summary'] = ' '.join(lines[:3])
+        
+        return analysis
+    
+    def generate_pricing_strategy(self,
+                                 forecast_horizon: int = 30,
+                                 constraints: Optional[Dict[str, Any]] = None) -> pd.DataFrame:
+        """
+        Génère une stratégie de tarification pour les N prochains jours
+        
+        Args:
+            forecast_horizon: Nombre de jours à prévoir
+            constraints: Contraintes business (prix min/max, etc.)
+            
+        Returns:
+            DataFrame avec les recommandations de prix par jour
+        """
+        strategy = []
+        base_date = datetime.now()
+        
+        for i in range(forecast_horizon):
+            date = base_date + timedelta(days=i)
+            
+            # Simuler des données (en production, utiliser les vraies prédictions)
+            day_context = {
+                'date': date,
+                'day_of_week': date.strftime('%A'),
+                'predicted_demand': 0.7 + 0.2 * np.sin(2 * np.pi * i / 7),
+                'competitor_activity': 'Normal',
+                'special_events': []
+            }
+            
+            # Obtenir la recommandation pour ce jour
+            recommendation = self._get_daily_recommendation(day_context, constraints)
+            
+            strategy.append({
+                'date': date,
+                'recommended_price': recommendation['price'],
+                'confidence': recommendation['confidence'],
+                'reasoning': recommendation['reasoning']
+            })
+        
+        return pd.DataFrame(strategy)
+    
+    def _get_daily_recommendation(self, 
+                                 day_context: Dict[str, Any],
+                                 constraints: Optional[Dict[str, Any]] = None) -> Dict[str, Any]:
+        """Obtient une recommandation de prix pour un jour spécifique"""
+        # Logique simplifiée - en production, utiliser le LLM
+        base_price = 120
+        demand_adjustment = (day_context['predicted_demand'] - 0.7) * 50
+        
+        # Ajustement week-end
+        if day_context['day_of_week'] in ['Saturday', 'Sunday']:
+            weekend_premium = 20
+        else:
+            weekend_premium = 0
+        
+        recommended_price = base_price + demand_adjustment + weekend_premium
+        
+        # Appliquer les contraintes
+        if constraints:
+            recommended_price = max(constraints.get('min_price', 80), 
+                                  min(recommended_price, constraints.get('max_price', 300)))
+        
+        return {
+            'price': round(recommended_price, 2),
+            'confidence': 0.85,
+            'reasoning': f"Basé sur une demande prévue de {day_context['predicted_demand']:.1%}"
+        }
+```
+
+### `src/ai_revenue_manager/prompts.py`
+
+```python
+"""
+Templates de prompts pour le Revenue Manager IA
+"""
+
+DAILY_PRICING_PROMPT = """
+Tu es un Revenue Manager expert avec 20 ans d'expérience dans l'hôtellerie de luxe.
+Tu analyses la situation suivante pour optimiser les revenus de l'hôtel.
+
+SITUATION ACTUELLE:
+- Date: {current_date} ({day_of_week})
+- Occupation actuelle: {current_occupancy}
+- Prix actuel: {current_price}€
+- Occupation moyenne (30j): {avg_occupancy_30d}
+- Tendance occupation: {occupancy_trend}
+- Saison: {season}
+
+MARCHÉ:
+- Prix moyen concurrents: {competitor_avg_price}€
+- Position vs concurrence: {price_vs_competition}
+- Météo prévue: {weather_forecast}
+
+HÔTEL:
+- Catégorie: {hotel_category}
+- Nombre de chambres: {total_rooms}
+
+Fournit une analyse détaillée et des recommandations concrètes incluant:
+1. Analyse de la situation
+2. Recommandations de prix (avec justification)
+3. Actions à court terme (24-48h)
+4. Risques identifiés
+5. Impact attendu sur le RevPAR
+
+Format ta réponse de manière structurée et professionnelle.
+"""
+
+COMPETITOR_ANALYSIS_PROMPT = """
+Tu es un Revenue Manager analysant la position concurrentielle de l'hôtel.
+
+DONNÉES ACTUELLES:
+- Notre prix: {current_price}€
+- Prix moyen marché: {competitor_avg_price}€
+- Écart: {price_vs_competition}
+- Notre occupation: {current_occupancy}
+- Tendances: Occupation {occupancy_trend}, Prix {price_trend}
+
+CONTEXTE:
+- Jour: {day_of_week}
+- Saison: {season}
+- Événements: {special_events}
+
+Analyse:
+1. Notre positionnement tarifaire est-il optimal?
+2. Opportunités de yield management?
+3. Recommandations de prix par segment
+4. Stratégie face à la concurrence
+5. Actions prioritaires
+
+Sois précis et orienté résultats.
+"""
+
+SPECIAL_EVENT_PROMPT = """
+Tu gères la tarification pendant un événement spécial.
+
+ÉVÉNEMENT:
+{special_events}
+
+SITUATION HÔTEL:
+- Occupation: {current_occupancy}
+- Prix actuel: {current_price}€
+- Capacité: {total_rooms} chambres
+
+MARCHÉ:
+- Prix concurrents: {competitor_avg_price}€
+- Jour: {day_of_week}
+
+Stratégie pour maximiser les revenus:
+1. Analyse de l'impact de l'événement
+2. Recommandation tarifaire détaillée
+3. Gestion des restrictions (min stay, etc.)
+4. Stratégie de distribution
+5. Timeline des actions
+
+Maximise le RevPAR tout en maintenant la satisfaction client.
+"""
+
+CRISIS_MANAGEMENT_PROMPT = """
+Tu es en situation de faible occupation nécessitant une action rapide.
+
+ALERTE:
+- Occupation: {current_occupancy} (critique!)
+- Prix actuel: {current_price}€
+- Tendance: {occupancy_trend}
+
+CONTEXTE:
+- Date: {current_date}
+- Concurrence: {competitor_avg_price}€
+- Météo: {weather_forecast}
+
+Plan d'action d'urgence:
+1. Diagnostic de la situation
+2. Ajustements tarifaires immédiats
+3. Promotions flash recommandées
+4. Canaux de distribution à activer
+5. Mesures pour les 7 prochains jours
+
+Sois créatif mais réaliste. L'objectif est de remplir l'hôtel.
+"""
+```
+
+## 2️⃣ Module Competitor Analysis
+
+### `src/competitor_analysis/web_scraper.py`
+
+```python
+"""
+Module de web scraping pour la veille tarifaire concurrentielle
+"""
+import asyncio
+import aiohttp
+from bs4 import BeautifulSoup
+import pandas as pd
+from typing import List, Dict, Optional, Any
+from datetime import datetime, timedelta
+import json
+import re
+from fake_useragent import UserAgent
+import time
+from selenium import webdriver
+from selenium.webdriver.common.by import By
+from selenium.webdriver.support.ui import WebDriverWait
+from selenium.webdriver.support import expected_conditions as EC
+from selenium.webdriver.chrome.options import Options
+
+class CompetitorPriceScraper:
+    """
+    Scraper pour récupérer les prix des hôtels concurrents
+    """
+    
+    def __init__(self, headless: bool = True):
+        """
+        Initialise le scraper
+        
+        Args:
+            headless: Exécuter le navigateur en mode headless
+        """
+        self.ua = UserAgent()
+        self.headless = headless
+        self.session = None
+        
+        # Configuration Selenium pour les sites dynamiques
+        self.chrome_options = Options()
+        if headless:
+            self.chrome_options.add_argument("--headless")
+        self.chrome_options.add_argument("--no-sandbox")
+        self.chrome_options.add_argument("--disable-dev-shm-usage")
+        self.chrome_options.add_argument(f"user-agent={self.ua.random}")
+    
+    async def scrape_booking_com(self, 
+                                hotel_ids: List[str],
+                                check_in: datetime,
+                                check_out: datetime,
+                                rooms: int = 1) -> List[Dict[str, Any]]:
+        """
+        Scrape les prix sur Booking.com
+        
+        Args:
+            hotel_ids: Liste des IDs d'hôtels Booking
+            check_in: Date d'arrivée
+            check_out: Date de départ
+            rooms: Nombre de chambres
+            
+        Returns:
+            Liste des prix par hôtel
+        """
+        results = []
+        
+        async with aiohttp.ClientSession() as session:
+            for hotel_id in hotel_ids:
+                try:
+                    price_data = await self._fetch_booking_price(
+                        session, hotel_id, check_in, check_out, rooms
+                    )
+                    results.append(price_data)
+                    
+                    # Délai pour éviter le rate limiting
+                    await asyncio.sleep(2)
+                    
+                except Exception as e:
+                    print(f"Erreur scraping Booking hotel {hotel_id}: {e}")
+                    results.append({
+                        'hotel_id': hotel_id,
+                        'error': str(e)
+                    })
+        
+        return results
+    
+    async def _fetch_booking_price(self, 
+                                  session: aiohttp.ClientSession,
+                                  hotel_id: str,
+                                  check_in: datetime,
+                                  check_out: datetime,
+                                  rooms: int) -> Dict[str, Any]:
+        """Récupère le prix d'un hôtel sur Booking"""
+        # Format des dates pour Booking
+        checkin_str = check_in.strftime('%Y-%m-%d')
+        checkout_str = check_out.strftime('%Y-%m-%d')
+        
+        # URL de l'hôtel
+        url = f"https://www.booking.com/hotel/fr/{hotel_id}.html"
+        
+        params = {
+            'checkin': checkin_str,
+            'checkout': checkout_str,
+            'group_adults': rooms * 2,
+            'no_rooms': rooms,
+            'group_children': 0
+        }
+        
+        headers = {
+            'User-Agent': self.ua.random,
+            'Accept-Language': 'fr-FR,fr;q=0.9',
+            'Accept': 'text/html,application/xhtml+xml'
+        }
+        
+        async with session.get(url, params=params, headers=headers) as response:
+            html = await response.text()
+            
+            # Parser le HTML
+            soup = BeautifulSoup(html, 'html.parser')
+            
+            # Extraire les données (sélecteurs simplifiés - à adapter)
+            price_element = soup.find('span', {'class': 'prco-valign-middle-helper'})
+            hotel_name = soup.find('h2', {'class': 'hp__hotel-name'})
+            
+            price = None
+            if price_element:
+                price_text = price_element.text.strip()
+                # Extraire le prix numérique
+                price_match = re.search(r'(\d+)', price_text.replace(' ', ''))
+                if price_match:
+                    price = float(price_match.group(1))
+            
+            return {
+                'hotel_id': hotel_id,
+                'hotel_name': hotel_name.text.strip() if hotel_name else 'Unknown',
+                'platform': 'booking.com',
+                'check_in': checkin_str,
+                'check_out': checkout_str,
+                'price': price,
+                'currency': 'EUR',
+                'rooms': rooms,
+                'scraped_at': datetime.now().isoformat()
+            }
+    
+    def scrape_multiple_platforms(self,
+                                 hotels: List[Dict[str, str]],
+                                 check_in: datetime,
+                                 check_out: datetime,
+                                 platforms: List[str] = None) -> pd.DataFrame:
+        """
+        Scrape plusieurs plateformes pour plusieurs hôtels
+        
+        Args:
+            hotels: Liste des hôtels avec leurs IDs par plateforme
+            check_in: Date d'arrivée
+            check_out: Date de départ
+            platforms: Plateformes à scraper
+            
+        Returns:
+            DataFrame avec tous les prix
+        """
+        if platforms is None:
+            platforms = ['booking', 'hotels', 'expedia']
+        
+        all_results = []
+        
+        # Scraping asynchrone par plateforme
+        loop = asyncio.new_event_loop()
+        asyncio.set_event_loop(loop)
+        
+        for platform in platforms:
+            if platform == 'booking':
+                booking_ids = [h['booking_id'] for h in hotels if 'booking_id' in h]
+                results = loop.run_until_complete(
+                    self.scrape_booking_com(booking_ids, check_in, check_out)
+                )
+                all_results.extend(results)
+            
+            # Ajouter d'autres plateformes ici
+        
+        loop.close()
+        
+        # Convertir en DataFrame
+        df = pd.DataFrame(all_results)
+        
+        # Nettoyer et enrichir les données
+        df['check_in'] = pd.to_datetime(df['check_in'])
+        df['check_out'] = pd.to_datetime(df['check_out'])
+        df['nights'] = (df['check_out'] - df['check_in']).dt.days
+        df['price_per_night'] = df['price'] / df['nights']
+        
+        return df
+    
+    def scrape_tripadvisor_selenium(self,
+                                   hotel_url: str,
+                                   check_in: datetime,
+                                   check_out: datetime) -> Dict[str, Any]:
+        """
+        Scrape TripAdvisor avec Selenium (pour les sites dynamiques)
+        """
+        driver = webdriver.Chrome(options=self.chrome_options)
+        
+        try:
+            # Naviguer vers la page
+            driver.get(hotel_url)
+            
+            # Attendre le chargement
+            wait = WebDriverWait(driver, 10)
+            
+            # Cliquer sur le sélecteur de dates
+            date_picker = wait.until(
+                EC.element_to_be_clickable((By.CLASS_NAME, "uitk-fake-input"))
+            )
+            date_picker.click()
+            
+            # Sélectionner les dates (logique simplifiée)
+            # ... code pour sélectionner les dates ...
+            
+            # Attendre les prix
+            price_element = wait.until(
+                EC.presence_of_element_located((By.CLASS_NAME, "price"))
+            )
+            
+            price = float(price_element.text.replace('€', '').strip())
+            
+            return {
+                'url': hotel_url,
+                'price': price,
+                'check_in': check_in.isoformat(),
+                'check_out': check_out.isoformat(),
+                'platform': 'tripadvisor'
+            }
+            
+        finally:
+            driver.quit()
+```
+
+### `src/competitor_analysis/hotel_matcher.py`
+
+```python
+"""
+Module pour identifier les hôtels concurrents similaires
+"""
+import pandas as pd
+import numpy as np
+from typing import List, Dict, Optional, Tuple
+from sklearn.metrics.pairwise import cosine_similarity
+from sklearn.preprocessing import StandardScaler
+import requests
+from geopy.distance import geodesic
+from dataclasses import dataclass
+import json
+
+@dataclass
+class HotelProfile:
+    """Profil d'un hôtel pour la comparaison"""
+    name: str
+    stars: int
+    total_rooms: int
+    latitude: float
+    longitude: float
+    amenities: List[str]
+    room_types: List[str]
+    average_price: float
+    category: str  # Business, Leisure, Budget, Luxury
+    chain: Optional[str] = None
+    tripadvisor_id: Optional[str] = None
+    booking_id: Optional[str] = None
+    google_place_id: Optional[str] = None
+
+class HotelMatcher:
+    """
+    Trouve les hôtels concurrents les plus similaires
+    """
+    
+    def __init__(self, google_api_key: Optional[str] = None):
+        """
+        Initialise le matcher
+        
+        Args:
+            google_api_key: Clé API Google Places
+        """
+        self.google_api_key = google_api_key
+        self.scaler = StandardScaler()
+        
+        # Poids pour le calcul de similarité
+        self.weights = {
+            'stars': 0.20,
+            'size': 0.15,
+            'distance': 0.25,
+            'amenities': 0.20,
+            'price': 0.15,
+            'category': 0.05
+        }
+    
+    def find_competitors_nearby(self,
+                              hotel: HotelProfile,
+                              radius_km: float = 5.0,
+                              max_results: int = 20) -> List[Dict[str, Any]]:
+        """
+        Trouve les hôtels concurrents dans un rayon donné
+        
+        Args:
+            hotel: Profil de notre hôtel
+            radius_km: Rayon de recherche en km
+            max_results: Nombre max de résultats
+            
+        Returns:
+            Liste des hôtels trouvés
+        """
+        if not self.google_api_key:
+            raise ValueError("Google API key requise pour la recherche")
+        
+        # Recherche via Google Places API
+        url = "https://maps.googleapis.com/maps/api/place/nearbysearch/json"
+        
+        params = {
+            'location': f"{hotel.latitude},{hotel.longitude}",
+            'radius': radius_km * 1000,  # Convertir en mètres
+            'type': 'lodging',
+            'key': self.google_api_key
+        }
+        
+        response = requests.get(url, params=params)
+        data = response.json()
+        
+        competitors = []
+        
+        if data['status'] == 'OK':
+            for place in data['results'][:max_results]:
+                # Récupérer les détails de chaque hôtel
+                details = self._get_place_details(place['place_id'])
+                
+                if details:
+                    competitors.append({
+                        'name': place['name'],
+                        'place_id': place['place_id'],
+                        'rating': place.get('rating', 0),
+                        'user_ratings_total': place.get('user_ratings_total', 0),
+                        'price_level': place.get('price_level', 0),
+                        'location': place['geometry']['location'],
+                        'details': details
+                    })
+        
+        return competitors
+    
+    def _get_place_details(self, place_id: str) -> Optional[Dict[str, Any]]:
+        """Récupère les détails d'un lieu via Google Places"""
+        url = "https://maps.googleapis.com/maps/api/place/details/json"
+        
+        params = {
+            'place_id': place_id,
+            'fields': 'name,formatted_phone_number,website,address_component,photo,type',
+            'key': self.google_api_key
+        }
+        
+        response = requests.get(url, params=params)
+        data = response.json()
+        
+        if data['status'] == 'OK':
+            return data['result']
+        return None
+    
+    def calculate_similarity(self,
+                           hotel1: HotelProfile,
+                           hotel2: HotelProfile) -> float:
+        """
+        Calcule le score de similarité entre deux hôtels
+        
+        Args:
+            hotel1: Premier hôtel
+            hotel2: Deuxième hôtel
+            
+        Returns:
+            Score de similarité (0-1)
+        """
+        scores = {}
+        
+        # 1. Similarité par étoiles
+        scores['stars'] = 1.0 - abs(hotel1.stars - hotel2.stars) / 5.0
+        
+        # 2. Similarité par taille
+        size_diff = abs(hotel1.total_rooms - hotel2.total_rooms)
+        scores['size'] = np.exp(-size_diff / 50)  # Décroissance exponentielle
+        
+        # 3. Distance géographique
+        distance = geodesic(
+            (hotel1.latitude, hotel1.longitude),
+            (hotel2.latitude, hotel2.longitude)
+        ).km
+        scores['distance'] = np.exp(-distance / 2)  # Décroissance sur 2km
+        
+        # 4. Similarité des équipements
+        amenities1 = set(hotel1.amenities)
+        amenities2 = set(hotel2.amenities)
+        if amenities1 or amenities2:
+            jaccard = len(amenities1 & amenities2) / len(amenities1 | amenities2)
+            scores['amenities'] = jaccard
+        else:
+            scores['amenities'] = 0.5
+        
+        # 5. Similarité de prix
+        price_diff = abs(hotel1.average_price - hotel2.average_price)
+        scores['price'] = np.exp(-price_diff / 50)
+        
+        # 6. Même catégorie
+        scores['category'] = 1.0 if hotel1.category == hotel2.category else 0.3
+        
+        # Score final pondéré
+        final_score = sum(
+            scores[key] * self.weights[key] 
+            for key in scores
+        )
+        
+        return final_score
+    
+    def find_best_competitors(self,
+                            our_hotel: HotelProfile,
+                            candidate_hotels: List[HotelProfile],
+                            top_n: int = 5,
+                            min_similarity: float = 0.5) -> List[Tuple[HotelProfile, float]]:
+        """
+        Trouve les N meilleurs concurrents selon la similarité
+        
+        Args:
+            our_hotel: Notre hôtel
+            candidate_hotels: Hôtels candidats
+            top_n: Nombre de concurrents à retourner
+            min_similarity: Score minimum de similarité
+            
+        Returns:
+            Liste des (hôtel, score) triée par similarité
+        """
+        similarities = []
+        
+        for candidate in candidate_hotels:
+            score = self.calculate_similarity(our_hotel, candidate)
+            if score >= min_similarity:
+                similarities.append((candidate, score))
+        
+        # Trier par score décroissant
+        similarities.sort(key=lambda x: x[1], reverse=True)
+        
+        return similarities[:top_n]
+    
+    def create_competitive_set(self,
+                             our_hotel: HotelProfile,
+                             radius_km: float = 5.0,
+                             max_competitors: int = 5) -> pd.DataFrame:
+        """
+        Crée un ensemble compétitif (comp set) pour notre hôtel
+        
+        Returns:
+            DataFrame avec les concurrents et leurs caractéristiques
+        """
+        # 1. Trouver les hôtels à proximité
+        nearby_hotels = self.find_competitors_nearby(our_hotel, radius_km)
+        
+        # 2. Convertir en HotelProfile
+        candidate_profiles = []
+        for hotel_data in nearby_hotels:
+            try:
+                profile = self._parse_google_place_to_profile(hotel_data)
+                candidate_profiles.append(profile)
+            except Exception as e:
+                print(f"Erreur parsing hôtel {hotel_data['name']}: {e}")
+                continue
+        
+        # 3. Calculer les similarités et sélectionner les meilleurs
+        best_competitors = self.find_best_competitors(
+            our_hotel, 
+            candidate_profiles,
+            top_n=max_competitors
+        )
+        
+        # 4. Créer le DataFrame final
+        comp_set_data = []
+        
+        for competitor, similarity_score in best_competitors:
+            comp_set_data.append({
+                'name': competitor.name,
+                'stars': competitor.stars,
+                'rooms': competitor.total_rooms,
+                'distance_km': geodesic(
+                    (our_hotel.latitude, our_hotel.longitude),
+                    (competitor.latitude, competitor.longitude)
+                ).km,
+                'similarity_score': similarity_score,
+                'category': competitor.category,
+                'google_place_id': competitor.google_place_id,
+                'booking_id': competitor.booking_id,
+                'tripadvisor_id': competitor.tripadvisor_id
+            })
+        
+        return pd.DataFrame(comp_set_data)
+    
+    def _parse_google_place_to_profile(self, place_data: Dict[str, Any]) -> HotelProfile:
+        """Parse les données Google Places en HotelProfile"""
+        # Estimation des étoiles basée sur le rating et price_level
+        rating = place_data.get('rating', 3.5)
+        price_level = place_data.get('price_level', 2)
+        
+        if price_level <= 1:
+            stars = 2
+            category = 'Budget'
+        elif price_level == 2:
+            stars = 3
+            category = 'Business'
+        elif price_level == 3:
+            stars = 4
+            category = 'Leisure'
+        else:
+            stars = 5
+            category = 'Luxury'
+        
+        # Ajuster selon le rating
+        if rating >= 4.5 and stars < 5:
+            stars += 1
+        elif rating < 3.0 and stars > 2:
+            stars -= 1
+        
+        return HotelProfile(
+            name=place_data['name'],
+            stars=stars,
+            total_rooms=100,  # Estimation par défaut
+            latitude=place_data['location']['lat'],
+            longitude=place_data['location']['lng'],
+            amenities=[],  # À enrichir avec les détails
+            room_types=['Standard'],  # Par défaut
+            average_price=50 + (price_level * 30),  # Estimation
+            category=category,
+            google_place_id=place_data['place_id']
+        )
+```
+
+## 3️⃣ Module Hotel Profile
+
+### `src/hotel_profile/hotel_config.py`
+
+```python
+"""
+Configuration et profil de l'établissement hôtelier
+"""
+import json
+import os
+from typing import Dict, List, Optional, Any
+from dataclasses import dataclass, asdict
+from pathlib import Path
+import yaml
+
+@dataclass
+class RoomTypeConfig:
+    """Configuration d'un type de chambre"""
+    name: str
+    total_count: int
+    base_price: float
+    min_price: float
+    max_price: float
+    size_sqm: float
+    max_occupancy: int
+    amenities: List[str]
+
+@dataclass
+class HotelConfiguration:
+    """Configuration complète de l'hôtel"""
+    # Informations générales
+    name: str
+    brand: Optional[str]
+    stars: int
+    category: str  # Business, Leisure, Budget, Luxury, Boutique
+    
+    # Localisation
+    address: str
+    city: str
+    country: str
+    latitude: float
+    longitude: float
+    
+    # Capacité
+    total_rooms: int
+    room_types: List[RoomTypeConfig]
+    total_floors: int
+    
+    # Équipements
+    amenities: List[str]
+    facilities: Dict[str, bool]  # spa, gym, pool, etc.
+    restaurants: int
+    meeting_rooms: int
+    
+    # Business rules
+    check_in_time: str  # "15:00"
+    check_out_time: str  # "11:00"
+    cancellation_policy: str
+    
+    # Identifiants externes
+    external_ids: Dict[str, str]  # booking_id, expedia_id, etc.
+    
+    # Contact
+    phone: str
+    email: str
+    website: str
+
+class HotelProfileManager:
+    """
+    Gestionnaire du profil et de la configuration de l'hôtel
+    """
+    
+    def __init__(self, config_path: Optional[str] = None):
+        """
+        Initialise le gestionnaire
+        
+        Args:
+            config_path: Chemin vers le fichier de configuration
+        """
+        self.config_path = config_path or "config/hotel_profile.yaml"
+        self.hotel_config = None
+        
+        # Charger la configuration si elle existe
+        if os.path.exists(self.config_path):
+            self.load_configuration()
+    
+    def create_configuration_wizard(self) -> HotelConfiguration:
+        """
+        Assistant interactif pour créer la configuration de l'hôtel
+        """
+        print("\n🏨 CONFIGURATION DE VOTRE ÉTABLISSEMENT\n")
+        print("Veuillez fournir les informations suivantes:")
+        
+        # Informations de base
+        name = input("\nNom de l'hôtel: ")
+        brand = input("Chaîne/Marque (laisser vide si indépendant): ") or None
+        stars = int(input("Nombre d'étoiles (1-5): "))
+        
+        print("\nCatégorie:")
+        print("1. Business")
+        print("2. Leisure")
+        print("3. Budget")
+        print("4. Luxury")
+        print("5. Boutique")
+        category_choice = input("Choisissez (1-5): ")
+        categories = ['Business', 'Leisure', 'Budget', 'Luxury', 'Boutique']
+        category = categories[int(category_choice) - 1]
+        
+        # Localisation
+        print("\n📍 LOCALISATION")
+        address = input("Adresse: ")
+        city = input("Ville: ")
+        country = input("Pays: ")
+        latitude = float(input("Latitude: "))
+        longitude = float(input("Longitude: "))
+        
+        # Capacité
+        print("\n🛏 CAPACITÉ")
+        total_rooms = int(input("Nombre total de chambres: "))
+        total_floors = int(input("Nombre d'étages: "))
+        
+        # Types de chambres
+        room_types = []
+        print("\n📊 TYPES DE CHAMBRES")
+        n_types = int(input("Combien de types de chambres différents? "))
+        
+        for i in range(n_types):
+            print(f"\nType {i+1}:")
+            room_type = RoomTypeConfig(
+                name=input("  Nom (ex: Standard, Deluxe, Suite): "),
+                total_count=int(input("  Nombre de chambres: ")),
+                base_price=float(input("  Prix de base (€): ")),
+                min_price=float(input("  Prix minimum (€): ")),
+                max_price=float(input("  Prix maximum (€): ")),
+                size_sqm=float(input("  Surface (m²): ")),
+                max_occupancy=int(input("  Occupation max: ")),
+                amenities=input("  Équipements (séparés par virgule): ").split(',')
+            )
+            room_types.append(room_type)
+        
+        # Équipements
+        print("\n🏊 ÉQUIPEMENTS")
+        amenities = input("Équipements généraux (séparés par virgule): ").split(',')
+        
+        facilities = {
+            'spa': input("Spa (oui/non): ").lower() == 'oui',
+            'gym': input("Salle de sport (oui/non): ").lower() == 'oui',
+            'pool': input("Piscine (oui/non): ").lower() == 'oui',
+            'parking': input("Parking (oui/non): ").lower() == 'oui',
+            'wifi': input("WiFi gratuit (oui/non): ").lower() == 'oui',
+            'restaurant': input("Restaurant (oui/non): ").lower() == 'oui',
+            'bar': input("Bar (oui/non): ").lower() == 'oui',
+            'room_service': input("Room service (oui/non): ").lower() == 'oui'
+        }
+        
+        restaurants = int(input("Nombre de restaurants: "))
+        meeting_rooms = int(input("Nombre de salles de réunion: "))
+        
+        # Règles business
+        print("\n⏰ RÈGLES")
+        check_in_time = input("Heure de check-in (ex: 15:00): ")
+        check_out_time = input("Heure de check-out (ex: 11:00): ")
+        cancellation_policy = input("Politique d'annulation (flexible/modérée/stricte): ")
+        
+        # Identifiants externes
+        print("\n🔗 IDENTIFIANTS EXTERNES (optionnel)")
+        external_ids = {}
+        booking_id = input("ID Booking.com: ")
+        if booking_id:
+            external_ids['booking'] = booking_id
+        
+        expedia_id = input("ID Expedia: ")
+        if expedia_id:
+            external_ids['expedia'] = expedia_id
+        
+        # Contact
+        print("\n📞 CONTACT")
+        phone = input("Téléphone: ")
+        email = input("Email: ")
+        website = input("Site web: ")
+        
+        # Créer la configuration
+        config = HotelConfiguration(
+            name=name,
+            brand=brand,
+            stars=stars,
+            category=category,
+            address=address,
+            city=city,
+            country=country,
+            latitude=latitude,
+            longitude=longitude,
+            total_rooms=total_rooms,
+            room_types=room_types,
+            total_floors=total_floors,
+            amenities=[a.strip() for a in amenities],
+            facilities=facilities,
+            restaurants=restaurants,
+            meeting_rooms=meeting_rooms,
+            check_in_time=check_in_time,
+            check_out_time=check_out_time,
+            cancellation_policy=cancellation_policy,
+            external_ids=external_ids,
+            phone=phone,
+            email=email,
+            website=website
+        )
+        
+        # Sauvegarder
+        self.hotel_config = config
+        self.save_configuration()
+        
+        print("\n✅ Configuration créée avec succès!")
+        return config
+    
+    def save_configuration(self):
+        """Sauvegarde la configuration dans un fichier"""
+        # Créer le répertoire si nécessaire
+        os.makedirs(os.path.dirname(self.config_path), exist_ok=True)
+        
+        # Convertir en dictionnaire
+        config_dict = self._config_to_dict(self.hotel_config)
+        
+        # Sauvegarder en YAML
+        with open(self.config_path, 'w', encoding='utf-8') as f:
+            yaml.dump(config_dict, f, allow_unicode=True, default_flow_style=False)
+    
+    def load_configuration(self) -> HotelConfiguration:
+        """Charge la configuration depuis le fichier"""
+        with open(self.config_path, 'r', encoding='utf-8') as f:
+            config_dict = yaml.safe_load(f)
+        
+        # Reconstruire les objets
+        room_types = [
+            RoomTypeConfig(**rt) for rt in config_dict['room_types']
+        ]
+        
+        config_dict['room_types'] = room_types
+        self.hotel_config = HotelConfiguration(**config_dict)
+        
+        return self.hotel_config
+    
+    def _config_to_dict(self, config: HotelConfiguration) -> Dict[str, Any]:
+        """Convertit la configuration en dictionnaire"""
+        result = asdict(config)
+        # Convertir les room_types
+        result['room_types'] = [asdict(rt) for rt in config.room_types]
+        return result
+    
+    def get_competitor_search_criteria(self) -> Dict[str, Any]:
+        """
+        Retourne les critères pour rechercher des concurrents similaires
+        """
+        if not self.hotel_config:
+            raise ValueError("Configuration non chargée")
+        
+        return {
+            'location': {
+                'lat': self.hotel_config.latitude,
+                'lng': self.hotel_config.longitude,
+                'radius_km': 5.0
+            },
+            'characteristics': {
+                'stars': self.hotel_config.stars,
+                'category': self.hotel_config.category,
+                'size_range': {
+                    'min': self.hotel_config.total_rooms * 0.5,
+                    'max': self.hotel_config.total_rooms * 2.0
+                }
+            },
+            'amenities': self.hotel_config.amenities,
+            'target_competitors': 5
+        }
+    
+    def export_for_ai_context(self) -> str:
+        """
+        Exporte la configuration dans un format optimisé pour le LLM
+        """
+        if not self.hotel_config:
+            raise ValueError("Configuration non chargée")
+        
+        context = f"""
+PROFIL DE L'HÔTEL:
+Nom: {self.hotel_config.name}
+Catégorie: {self.hotel_config.stars} étoiles - {self.hotel_config.category}
+Localisation: {self.hotel_config.city}, {self.hotel_config.country}
+
+CAPACITÉ:
+- {self.hotel_config.total_rooms} chambres au total
+- Types de chambres:
+"""
+        
+        for room_type in self.hotel_config.room_types:
+            context += f"""
+  * {room_type.name}: {room_type.total_count} chambres
+    - Prix: {room_type.base_price}€ (min: {room_type.min_price}€, max: {room_type.max_price}€)
+    - Capacité: {room_type.max_occupancy} personnes
+"""
+        
+        context += f"""
+ÉQUIPEMENTS PRINCIPAUX:
+{', '.join(self.hotel_config.amenities)}
+
+SERVICES:
+- Spa: {'Oui' if self.hotel_config.facilities.get('spa') else 'Non'}
+- Piscine: {'Oui' if self.hotel_config.facilities.get('pool') else 'Non'}
+- Restaurants: {self.hotel_config.restaurants}
+- Salles de réunion: {self.hotel_config.meeting_rooms}
+"""
+        
+        return context
+```
+
+## 4️⃣ Interface Streamlit Améliorée
+
+### `app/streamlit_app_v2.py`
+
+```python
+"""
+Application Streamlit améliorée avec IA et veille concurrentielle
+"""
+import streamlit as st
+import pandas as pd
+import plotly.graph_objects as go
+from datetime import datetime, timedelta
+import os
+import sys
+from pathlib import Path
+
+# Ajouter les modules au path
+sys.path.insert(0, str(Path(__file__).parent.parent))
+
+from src.ai_revenue_manager.llm_manager import AIRevenueManager
+from src.competitor_analysis.web_scraper import CompetitorPriceScraper
+from src.competitor_analysis.hotel_matcher import HotelMatcher
+from src.hotel_profile.hotel_config import HotelProfileManager
+
+# Configuration de la page
+st.set_page_config(
+    page_title="Hotel Revenue Optimizer Pro",
+    page_icon="🏨",
+    layout="wide",
+    initial_sidebar_state="expanded"
+)
+
+# CSS personnalisé
+st.markdown("""
+<style>
+    .main {
+        padding: 0rem 1rem;
+    }
+    .stAlert {
+        margin-top: 1rem;
+    }
+    .metric-card {
+        background-color: #f0f2f6;
+        padding: 1rem;
+        border-radius: 0.5rem;
+        text-align: center;
+    }
+</style>
+""", unsafe_allow_html=True)
+
+# Initialisation des modules
+@st.cache_resource
+def init_modules():
+    """Initialise les modules de l'application"""
+    return {
+        'profile_manager': HotelProfileManager(),
+        'ai_manager': AIRevenueManager(model="gpt-4"),
+        'hotel_matcher': HotelMatcher(google_api_key=os.getenv("GOOGLE_API_KEY")),
+        'price_scraper': CompetitorPriceScraper()
+    }
+
+def main():
+    st.title("🏨 Hotel Revenue Optimizer Pro")
+    st.markdown("**Système intelligent de Revenue Management avec IA**")
+    
+    # Sidebar
+    with st.sidebar:
+        st.header("⚙️ Configuration")
+        
+        # Configuration de l'hôtel
+        if st.button("🏨 Configurer mon hôtel"):
+            st.session_state['show_config'] = True
+        
+        # Paramètres IA
+        st.subheader("🤖 Paramètres IA")
+        ai_model = st.selectbox(
+            "Modèle",
+            ["gpt-4", "gpt-3.5-turbo", "claude-2"],
+            help="Modèle d'IA à utiliser"
+        )
+        
+        ai_temperature = st.slider(
+            "Créativité",
+            0.0, 1.0, 0.7,
+            help="0 = Conservateur, 1 = Créatif"
+        )
+        
+        # Paramètres de veille
+        st.subheader("🔍 Veille concurrentielle")
+        search_radius = st.slider(
+            "Rayon de recherche (km)",
+            1, 20, 5
+        )
+        
+        max_competitors = st.number_input(
+            "Nombre de concurrents",
+            1, 10, 5
+        )
+    
+    # Contenu principal
+    modules = init_modules()
+    
+    # Configuration de l'hôtel
+    if st.session_state.get('show_config', False):
+        with st.expander("🏨 Configuration de l'établissement", expanded=True):
+            hotel_config_section(modules['profile_manager'])
+    
+    # Vérifier si l'hôtel est configuré
+    try:
+        hotel_config = modules['profile_manager'].load_configuration()
+        
+        # Afficher les informations de l'hôtel
+        col1, col2, col3, col4 = st.columns(4)
+        with col1:
+            st.metric("Hôtel", hotel_config.name)
+        with col2:
+            st.metric("Catégorie", f"{hotel_config.stars}⭐ {hotel_config.category}")
+        with col3:
+            st.metric("Chambres", hotel_config.total_rooms)
+        with col4:
+            st.metric("Ville", hotel_config.city)
+        
+        # Tabs principaux
+        tab1, tab2, tab3, tab4 = st.tabs([
+            "📊 Dashboard", 
+            "🤖 Revenue Manager IA",
+            "🔍 Analyse Concurrentielle",
+            "📈 Stratégie & Prévisions"
+        ])
+        
+        with tab1:
+            dashboard_section(modules)
+        
+        with tab2:
+            ai_revenue_manager_section(modules)
+        
+        with tab3:
+            competitor_analysis_section(modules, hotel_config)
+        
+        with tab4:
+            strategy_section(modules)
+            
+    except FileNotFoundError:
+        st.warning("⚠️ Veuillez d'abord configurer votre établissement")
+        if st.button("Configurer maintenant"):
+            st.session_state['show_config'] = True
+            st.experimental_rerun()
+
+def hotel_config_section(profile_manager):
+    """Section de configuration de l'hôtel"""
+    st.subheader("Configuration de l'établissement")
+    
+    # Formulaire de configuration
+    with st.form("hotel_config"):
+        col1, col2 = st.columns(2)
+        
+        with col1:
+            name = st.text_input("Nom de l'hôtel", value="Mon Hôtel")
+            brand = st.text_input("Chaîne/Marque (optionnel)")
+            stars = st.select_slider("Étoiles", options=[1, 2, 3, 4, 5], value=3)
+            category = st.selectbox(
+                "Catégorie",
+                ["Business", "Leisure", "Budget", "Luxury", "Boutique"]
+            )
+        
+        with col2:
+            city = st.text_input("Ville", value="Paris")
+            country = st.text_input("Pays", value="France")
+            total_rooms = st.number_input("Nombre total de chambres", min_value=1, value=100)
+            
+        # Localisation
+        st.subheader("📍 Localisation")
+        col1, col2 = st.columns(2)
+        with col1:
+            latitude = st.number_input("Latitude", value=48.8566, format="%.4f")
+        with col2:
+            longitude = st.number_input("Longitude", value=2.3522, format="%.4f")
+        
+        # Types de chambres
+        st.subheader("🛏️ Types de chambres")
+        room_types = []
+        
+        # Chambre Standard
+        with st.expander("Chambre Standard"):
+            std_count = st.number_input("Nombre", min_value=0, value=60, key="std_count")
+            std_price = st.number_input("Prix de base (€)", min_value=0.0, value=120.0, key="std_price")
+            if std_count > 0:
+                room_types.append({
+                    'name': 'Standard',
+                    'count': std_count,
+                    'base_price': std_price,
+                    'min_price': std_price * 0.7,
+                    'max_price': std_price * 2.0
+                })
+        
+        # Équipements
+        st.subheader("🏊 Équipements")
+        col1, col2, col3 = st.columns(3)
+        with col1:
+            has_spa = st.checkbox("Spa")
+            has_gym = st.checkbox("Salle de sport")
+        with col2:
+            has_pool = st.checkbox("Piscine")
+            has_parking = st.checkbox("Parking")
+        with col3:
+            has_restaurant = st.checkbox("Restaurant")
+            has_bar = st.checkbox("Bar")
+        
+        submitted = st.form_submit_button("💾 Sauvegarder la configuration")
+        
+        if submitted:
+            # Créer la configuration
+            # (Code simplifié - en production, utiliser la méthode complète)
+            st.success("✅ Configuration sauvegardée avec succès!")
+            st.session_state['show_config'] = False
+            st.experimental_rerun()
+
+def ai_revenue_manager_section(modules):
+    """Section du Revenue Manager IA"""
+    st.header("🤖 Revenue Manager IA")
+    
+    # Charger les données actuelles
+    col1, col2, col3 = st.columns(3)
+    
+    with col1:
+        current_occupancy = st.number_input(
+            "Taux d'occupation actuel (%)",
+            0, 100, 75
+        ) / 100
+    
+    with col2:
+        current_price = st.number_input(
+            "Prix moyen actuel (€)",
+            0.0, 500.0, 120.0
+        )
+    
+    with col3:
+        forecast_days = st.number_input(
+            "Jours à analyser",
+            1, 90, 30
+        )
+    
+    # Contexte additionnel
+    with st.expander("📝 Contexte supplémentaire"):
+        special_events = st.text_area(
+            "Événements spéciaux",
+            placeholder="Ex: Festival de musique du 15 au 17 juin"
+        )
+        
+        constraints = st.text_area(
+            "Contraintes business",
+            placeholder="Ex: Ne pas descendre sous 80€, maintenir un taux minimum de 60%"
+        )
+    
+    if st.button("🧠 Obtenir les recommandations IA", type="primary"):
+        with st.spinner("L'IA analyse la situation..."):
+            # Préparer les données
+            hotel_data = {
+                'occupancy_rate': current_occupancy,
+                'current_price': current_price,
+                'category': '3 étoiles',
+                'total_rooms': 100
+            }
+            
+            market_data = {
+                'competitor_prices': [110, 125, 130, 115, 140],
+                'events': special_events.split('\n') if special_events else [],
+                'weather': 'Ensoleillé'
+            }
+            
+            # Simuler des données historiques
+            historical = pd.DataFrame({
+                'date': pd.date_range(end=datetime.now(), periods=30),
+                'occupancy_rate': np.random.uniform(0.6, 0.9, 30),
+                'price': np.random.uniform(100, 140, 30)
+            })
+            
+            # Obtenir l'analyse IA
+            ai_analysis = modules['ai_manager'].analyze_situation(
+                hotel_data, market_data, historical
+            )
+            
+            # Afficher les résultats
+            st.success("✅ Analyse terminée!")
+            
+            # Résumé
+            st.subheader("📋 Résumé de l'analyse")
+            st.info(ai_analysis.get('summary', 'Analyse en cours...'))
+            
+            # Actions recommandées
+            st.subheader("🎯 Actions recommandées")
+            for i, action in enumerate(ai_analysis.get('recommended_actions', []), 1):
+                st.write(f"{i}. {action}")
+            
+            # Recommandations de prix
+            if 'price_recommendations' in ai_analysis:
+                st.subheader("💰 Recommandations tarifaires")
+                
+                price_data = []
+                for room_type, price in ai_analysis['price_recommendations'].items():
+                    price_data.append({
+                        'Type de chambre': room_type,
+                        'Prix actuel (€)': current_price,
+                        'Prix recommandé (€)': price,
+                        'Variation': f"{(price/current_price - 1)*100:+.1f}%"
+                    })
+                
+                df_prices = pd.DataFrame(price_data)
+                st.dataframe(df_prices, use_container_width=True)
+            
+            # Stratégie sur 30 jours
+            st.subheader("📅 Stratégie sur 30 jours")
+            
+            strategy_df = modules['ai_manager'].generate_pricing_strategy(
+                forecast_horizon=forecast_days
+            )
+            
+            # Graphique de la stratégie
+            fig = go.Figure()
+            
+            fig.add_trace(go.Scatter(
+                x=strategy_df['date'],
+                y=strategy_df['recommended_price'],
+                mode='lines+markers',
+                name='Prix recommandé',
+                line=dict(color='blue', width=3)
+            ))
+            
+            # Ajouter une bande de confiance
+            confidence_upper = strategy_df['recommended_price'] * 1.05
+            confidence_lower = strategy_df['recommended_price'] * 0.95
+            
+            fig.add_trace(go.Scatter(
+                x=strategy_df['date'],
+                y=confidence_upper,
+                fill=None,
+                mode='lines',
+                line_color='rgba(0,100,80,0)',
+                showlegend=False
+            ))
+            
+            fig.add_trace(go.Scatter(
+                x=strategy_df['date'],
+                y=confidence_lower,
+                fill='tonexty',
+                mode='lines',
+                line_color='rgba(0,100,80,0)',
+                name='Intervalle de confiance'
+            ))
+            
+            fig.update_layout(
+                title="Stratégie de prix recommandée par l'IA",
+                xaxis_title="Date",
+                yaxis_title="Prix (€)",
+                height=400
+            )
+            
+            st.plotly_chart(fig, use_container_width=True)
+
+def competitor_analysis_section(modules, hotel_config):
+    """Section d'analyse concurrentielle"""
+    st.header("🔍 Analyse Concurrentielle")
+    
+    # Recherche de concurrents
+    col1, col2 = st.columns([3, 1])
+    
+    with col1:
+        st.subheader("Recherche de concurrents similaires")
+    
+    with col2:
+        if st.button("🔄 Actualiser", key="refresh_competitors"):
+            st.session_state['competitors_loaded'] = False
+    
+    # Paramètres de recherche
+    with st.expander("⚙️ Paramètres de recherche"):
+        search_radius = st.slider("Rayon (km)", 1, 20, 5)
+        min_similarity = st.slider("Similarité minimum", 0.0, 1.0, 0.5)
+    
+    # Charger ou rechercher les concurrents
+    if not st.session_state.get('competitors_loaded', False):
+        with st.spinner("Recherche des concurrents..."):
+            # Créer le profil de notre hôtel
+            from src.competitor_analysis.hotel_matcher import HotelProfile
+            
+            our_hotel = HotelProfile(
+                name=hotel_config.name,
+                stars=hotel_config.stars,
+                total_rooms=hotel_config.total_rooms,
+                latitude=hotel_config.latitude,
+                longitude=hotel_config.longitude,
+                amenities=hotel_config.amenities,
+                room_types=[rt.name for rt in hotel_config.room_types],
+                average_price=hotel_config.room_types[0].base_price,
+                category=hotel_config.category
+            )
+            
+            # Créer le competitive set
+            comp_set_df = modules['hotel_matcher'].create_competitive_set(
+                our_hotel,
+                radius_km=search_radius,
+                max_competitors=5
+            )
+            
+            st.session_state['comp_set'] = comp_set_df
+            st.session_state['competitors_loaded'] = True
+    
+    # Afficher les concurrents
+    if 'comp_set' in st.session_state:
+        st.subheader("🏨 Ensemble concurrentiel")
+        
+        # Afficher le tableau
+        st.dataframe(
+            st.session_state['comp_set'],
+            use_container_width=True,
+            hide_index=True
+        )
+        
+        # Carte des concurrents
+        st.subheader("📍 Localisation des concurrents")
+        
+        # Créer une carte simple (en production, utiliser folium ou similaire)
+        map_data = pd.DataFrame({
+            'lat': [hotel_config.latitude] + list(st.session_state['comp_set']['distance_km'].index),
+            'lon': [hotel_config.longitude] + list(st.session_state['comp_set']['distance_km'].index),
+            'name': [hotel_config.name] + list(st.session_state['comp_set']['name']),
+            'type': ['Notre hôtel'] + ['Concurrent'] * len(st.session_state['comp_set'])
+        })
+        
+        st.map(map_data)
+        
+        # Analyse des prix concurrents
+        st.subheader("💰 Veille tarifaire")
+        
+        # Sélection des dates
+        col1, col2 = st.columns(2)
+        with col1:
+            check_in = st.date_input("Date d'arrivée", datetime.now() + timedelta(days=7))
+        with col2:
+            check_out = st.date_input("Date de départ", check_in + timedelta(days=2))
+        
+        if st.button("🔍 Rechercher les prix", key="search_prices"):
+            with st.spinner("Recherche des prix en cours..."):
+                # Simuler la recherche de prix
+                # En production, utiliser le web scraper
+                
+                price_data = []
+                for _, competitor in st.session_state['comp_set'].iterrows():
+                    price_data.append({
+                        'Hôtel': competitor['name'],
+                        'Prix/nuit (€)': np.random.uniform(100, 200),
+                        'Disponibilité': np.random.choice(['Disponible', 'Limité', 'Complet']),
+                        'Source': 'Booking.com',
+                        'Mise à jour': datetime.now().strftime('%H:%M')
+                    })
+                
+                # Notre prix
+                price_data.insert(0, {
+                    'Hôtel': f"{hotel_config.name} (Nous)",
+                    'Prix/nuit (€)': 135,
+                    'Disponibilité': 'Disponible',
+                    'Source': 'Direct',
+                    'Mise à jour': datetime.now().strftime('%H:%M')
+                })
+                
+                df_prices = pd.DataFrame(price_data)
+                
+                # Afficher les résultats
+                st.dataframe(
+                    df_prices,
+                    use_container_width=True,
+                    hide_index=True
+                )
+                
+                # Graphique comparatif
+                fig = go.Figure()
+                
+                fig.add_trace(go.Bar(
+                    x=df_prices['Hôtel'],
+                    y=df_prices['Prix/nuit (€)'],
+                    marker_color=['red'] + ['blue'] * (len(df_prices) - 1)
+                ))
+                
+                # Ligne de prix moyen
+                avg_price = df_prices['Prix/nuit (€)'].mean()
+                fig.add_hline(
+                    y=avg_price,
+                    line_dash="dash",
+                    line_color="green",
+                    annotation_text=f"Prix moyen: {avg_price:.0f}€"
+                )
+                
+                fig.update_layout(
+                    title="Comparaison des prix",
+                    xaxis_title="Hôtel",
+                    yaxis_title="Prix par nuit (€)",
+                    height=400
+                )
+                
+                st.plotly_chart(fig, use_container_width=True)
+                
+                # Recommandations
+                st.info(f"""
+                💡 **Analyse rapide:**
+                - Votre prix est {'au-dessus' if 135 > avg_price else 'en-dessous'} de la moyenne du marché
+                - Position concurrentielle: {'Premium' if 135 > avg_price else 'Compétitive'}
+                - Recommandation: {'Maintenir le prix' if abs(135 - avg_price) < 10 else 'Ajuster le prix'}
+                """)
+
+def strategy_section(modules):
+    """Section stratégie et prévisions"""
+    st.header("📈 Stratégie & Prévisions")
+    
+    # Onglets pour différents horizons
+    tab1, tab2, tab3 = st.tabs(["Court terme (7j)", "Moyen terme (30j)", "Long terme (90j)"])
+    
+    with tab1:
+        st.subheader("Stratégie court terme")
+        
+        # Simuler des métriques
+        col1, col2, col3, col4 = st.columns(4)
+        
+        with col1:
+            st.metric(
+                "RevPAR prévu",
+                "98€",
+                "+5.2%",
+                help="Revenue Per Available Room"
+            )
+        
+        with col2:
+            st.metric(
+                "Occupation prévue",
+                "82%",
+                "+3.1%"
+            )
+        
+        with col3:
+            st.metric(
+                "ADR prévu",
+                "119€",
+                "+2.1%",
+                help="Average Daily Rate"
+            )
+        
+        with col4:
+            st.metric(
+                "Revenue total",
+                "8,330€",
+                "+8.3%"
+            )
+        
+        # Actions prioritaires
+        st.subheader("🎯 Actions prioritaires cette semaine")
+        
+        actions = [
+            {"Jour": "Lundi", "Action": "Augmenter les prix de 5%", "Raison": "Forte demande prévue", "Impact": "+400€"},
+            {"Jour": "Mercredi", "Action": "Lancer promo last-minute", "Raison": "Occupation < 70%", "Impact": "+15 chambres"},
+            {"Jour": "Vendredi", "Action": "Bloquer 10 chambres", "Raison": "Événement local", "Impact": "+1,200€"},
+            {"Jour": "Dimanche", "Action": "Ouvrir tarif early bird", "Raison": "Stimuler réservations", "Impact": "+8 rés."}
+        ]
+        
+        df_actions = pd.DataFrame(actions)
+        st.dataframe(df_actions, use_container_width=True, hide_index=True)
+
+def dashboard_section(modules):
+    """Section dashboard principal"""
+    st.header("📊 Dashboard Revenue Management")
+    
+    # KPIs principaux
+    col1, col2, col3, col4 = st.columns(4)
+    
+    with col1:
+        st.metric("Occupation", "78%", "+2.3%")
+    with col2:
+        st.metric("ADR", "125€", "+5.1%")
+    with col3:
+        st.metric("RevPAR", "97.5€", "+7.5%")
+    with col4:
+        st.metric("Revenue MTD", "145,620€", "+12.3%")
+    
+    # Graphiques
+    col1, col2 = st.columns(2)
+    
+    with col1:
+        # Graphique d'occupation
+        dates = pd.date_range(end=datetime.now(), periods=30)
+        occupancy = np.random.uniform(0.65, 0.85, 30)
+        
+        fig = go.Figure()
+        fig.add_trace(go.Scatter(
+            x=dates,
+            y=occupancy * 100,
+            mode='lines+markers',
+            name='Occupation',
+            line=dict(color='blue', width=2)
+        ))
+        
+        fig.update_layout(
+            title="Évolution du taux d'occupation",
+            xaxis_title="Date",
+            yaxis_title="Occupation (%)",
+            height=300
+        )
+        
+        st.plotly_chart(fig, use_container_width=True)
+    
+    with col2:
+        # Graphique RevPAR
+        revpar = occupancy * np.random.uniform(120, 140, 30)
+        
+        fig = go.Figure()
+        fig.add_trace(go.Scatter(
+            x=dates,
+            y=revpar,
+            mode='lines+markers',
+            name='RevPAR',
+            line=dict(color='green', width=2)
+        ))
+        
+        fig.update_layout(
+            title="Évolution du RevPAR",
+            xaxis_title="Date",
+            yaxis_title="RevPAR (€)",
+            height=300
+        )
+        
+        st.plotly_chart(fig, use_container_width=True)
+
+if __name__ == "__main__":
+    main()
+```
+
+## 5️⃣ Configuration et Installation
+
+### `requirements_v2.txt`
+
+```txt
+# Dépendances existantes
+-r requirements.txt
+
+# IA et LLM
+openai>=1.0.0
 langchain>=0.1.0
-langchain-community>=0.0.20
-
-# Support pour différents providers LLM
-# Ollama (recommandé - pas de dépendance Python spécifique)
-# HuggingFace Transformers (optionnel)
-transformers>=4.35.0
-torch>=2.1.0
-accelerate>=0.24.0
-sentencepiece>=0.1.99
-
-# Support GPU (optionnel)
-# torch[cuda] # Décommentez pour support CUDA
-# bitsandbytes>=0.41.0 # Pour quantization 8-bit
-
-# === WEB & API ===
-# API REST (si utilisée)
-fastapi>=0.95.0
-uvicorn>=0.21.0
-python-multipart>=0.0.6
-
-# === DATABASE & CACHE ===
+langchain-openai>=0.0.5
+tiktoken>=0.5.0
+
+# Web scraping
+beautifulsoup4>=4.12.0
+selenium>=4.15.0
+fake-useragent>=1.4.0
+aiohttp>=3.9.0
+
+# Géolocalisation
+geopy>=2.4.0
+folium>=0.15.0
+
+# Configuration
+pyyaml>=6.0
+
+# APIs
+google-api-python-client>=2.100.0
+```
+
+### `.env.example`
+
+```env
+# OpenAI
+OPENAI_API_KEY=votre_cle_openai
+
+# Google
+GOOGLE_API_KEY=votre_cle_google_places
+GOOGLE_MAPS_API_KEY=votre_cle_google_maps
+
 # Base de données
-sqlalchemy>=2.0.0
-alembic>=1.10.0
-sqlite3worker>=0.8.0  # Pour SQLite thread-safe
-
-# Cache (optionnel)
-redis>=4.5.0
-aioredis>=2.0.0
-
-# === AUTHENTICATION & SECURITY ===
-# Authentification (optionnel)
-python-jose[cryptography]>=3.3.0
-passlib[bcrypt]>=1.7.4
-python-dotenv>=1.0.0
-
-# === DATA PROCESSING ===
-# Formats de fichiers
-tabula-py>=2.10.0  # Pour PDF
-openpyxl>=3.1.0    # Pour Excel
-xlrd>=2.0.1        # Pour anciens Excel
-
-# === UTILITIES ===
-# Utilities générales
-pathlib2>=2.3.7
-typing-extensions>=4.7.0
-pydantic>=2.0.0
-
-# Configuration
-pydantic-settings>=2.0.0
-python-decouple>=3.8
-
-# Logging et monitoring
-loguru>=0.7.0
-
-# === DEVELOPMENT & TESTING ===
-# Tests (pour développement)
-pytest>=7.4.0
-pytest-cov>=4.1.0
-pytest-asyncio>=0.21.0
-pytest-mock>=3.12.0
-
-# Code quality (pour développement)
-black>=23.0.0
-isort>=5.12.0
-flake8>=6.0.0
-mypy>=1.5.0
-
-# === DEPLOYMENT ===
-# Déploiement
-gunicorn>=21.0.0
-docker>=6.1.0
-
-# === PLATFORM SPECIFIC ===
-# Windows
-pywin32>=306; sys_platform == "win32"
-
-# === OPTIONAL ENHANCEMEMNTS ===
-# Analyse de données avancée (optionnel)
-statsmodels>=0.14.0
-prophet>=1.1.4  # Pour séries temporelles
-dask>=2023.9.0  # Pour traitement parallèle
-
-# Visualisations avancées (optionnel)
-bokeh>=3.2.0
-altair>=5.1.0
-
-# Géolocalisation (optionnel)
-geopy>=2.3.0
-folium>=0.14.0
-
-# === SPECIFIC LLM MODELS SUPPORT ===
-# Support modèles spécifiques (installer selon besoins)
-
-# Pour Mistral
-# mistral-common>=1.0.0
-
-# Pour Llama
-# llama-cpp-python>=0.2.0
-
-# Pour quantization avancée
-# optimum>=1.14.0
-# auto-gptq>=0.5.0
-
-# === MONITORING & LOGGING ===
-# Production monitoring (optionnel)
-# sentry-sdk>=1.38.0
-# prometheus-client>=0.18.0
-
-# === JUPYTER SUPPORT ===
-# Support notebooks (développement)
-jupyter>=1.0.0
-ipykernel>=6.25.0
-notebook>=7.0.0
-
-# === NOTES D'INSTALLATION ===
-# 
-# Installation recommandée:
-# 1. pip install -r requirements_ai.txt
-# 2. python scripts/setup_ai_local.py
-# 
-# Installation minimale (sans IA):
-# pip install streamlit pandas numpy plotly scikit-learn
-# 
-# Installation complète avec GPU:
-# pip install -r requirements_ai.txt
-# pip install torch[cuda] --index-url https://download.pytorch.org/whl/cu118
-# 
-# Pour production:
-# pip install -r requirements_ai.txt --no-dev
-# 
-# Pour développement:
-# pip install -r requirements_ai.txt
-# pip install -e .
-#
-=======
+DATABASE_URL=postgresql://user:password@localhost/hotel_optimizer
+
+# Autres
+ENVIRONMENT=development
+DEBUG=True
+```
+
+## 🚀 Lancement du Projet Amélioré
+
+1. **Installation des nouvelles dépendances**
+```bash
+pip install -r requirements_v2.txt
+```
+
+2. **Configuration de l'environnement**
+```bash
+cp .env.example .env
+# Éditer .env avec vos clés API
+```
+
+3. **Première configuration**
+```bash
+# Lancer l'app et configurer votre hôtel
+streamlit run app/streamlit_app_v2.py
+```
+
+## 📈 Fonctionnalités Clés
+
+### 1. **Revenue Manager IA**
+- Analyse en temps réel de la situation
+- Recommandations personnalisées
+- Stratégies adaptatives
+- Apprentissage continu
+
+### 2. **Veille Concurrentielle Automatisée**
+- Identification des concurrents similaires
+- Scraping des prix en temps réel
+- Alertes de changements tarifaires
+- Analyse comparative
+
+### 3. **Configuration Personnalisée**
+- Profil détaillé de l'établissement
+- Règles business spécifiques
+- Contraintes tarifaires
+- Objectifs personnalisés
+
+### 4. **Dashboard Enrichi**
+- Vue 360° du revenue management
+- Prévisions intelligentes
+- Actions recommandées
+- Suivi des performances
+
+## 🎯 Prochaines Étapes
+
+1. **Intégration PMS** : Connexion directe avec votre Property Management System
+2. **Machine Learning Avancé** : Modèles personnalisés par établissement
+3. **Alertes Temps Réel** : Notifications push pour opportunités critiques
+4. **API REST** : Pour intégration avec d'autres systèmes
+5. **Marketplace** : Partage de stratégies entre hôtels similaires
+
+Cette architecture transforme votre projet en une solution professionnelle de revenue management, combinant l'expertise humaine avec l'intelligence artificielle pour maximiser les revenus hôteliers. 🚀
+
 # 🚀 Guide de Démarrage - Hotel Revenue Optimizer
 
 ## 📋 Étapes Rapides (Solution Recommandée)
@@ -744,5 +2590,4 @@
 3. **Explorez** les prédictions et recommandations
 4. **Optimisez** vos revenus hôteliers !
 
-**Besoin d'aide ?** Consultez la documentation ou ouvrez une issue sur GitHub.
->>>>>>> 112819fc
+**Besoin d'aide ?** Consultez la documentation ou ouvrez une issue sur GitHub.